--- conflicted
+++ resolved
@@ -1457,34 +1457,6 @@
    // (valueMin - valueMax) / sliderMax is the value increment of the slider
    const wxChar* format;
    bool formatAsInt;
-<<<<<<< HEAD
-   const wxChar* textBoxCaption_;  wxString textBoxCaption() const { return wxGetTranslation(textBoxCaption_); }
-   const wxChar* sliderName_;  wxString sliderName() const { return wxGetTranslation(sliderName_); }
-}; const ControlInfo *controlInfo() { static const ControlInfo table[] = {
-   { &EffectNoiseReduction::Settings::mNoiseGain,
-     0.0, 48.0, 48, wxT("%d"), true,
-	 WX3_STRING_FIX(wxTRANSLATE("&Noise reduction (dB):")), WX3_STRING_FIX(wxTRANSLATE("Noise reduction")) },
-   { &EffectNoiseReduction::Settings::mNewSensitivity,
-      0.0, 24.0, 48, wxT("%.2f"), false,
-	  WX3_STRING_FIX(wxTRANSLATE("&Sensitivity:")), WX3_STRING_FIX(wxTRANSLATE("Sensitivity")) },
-#ifdef ATTACK_AND_RELEASE
-   { &EffectNoiseReduction::Settings::mAttackTime,
-     0, 1.0, 100, wxT("%.2f"), false,
-	 WX3_STRING_FIX(wxTRANSLATE("Attac&k time (secs):")), WX3_STRING_FIX(wxTRANSLATE("Attack time")) },
-   { &EffectNoiseReduction::Settings::mReleaseTime,
-     0, 1.0, 100, wxT("%.2f"), false,
-	 WX3_STRING_FIX(wxTRANSLATE("R&elease time (secs):")), WX3_STRING_FIX(wxTRANSLATE("Release time")) },
-#endif
-   { &EffectNoiseReduction::Settings::mFreqSmoothingBands,
-     0, 6, 6, wxT("%d"), true,
-	 WX3_STRING_FIX(wxTRANSLATE("&Frequency smoothing (bands):")), WX3_STRING_FIX(wxTRANSLATE("Frequency smoothing")) },
-
-#ifdef ADVANCED_SETTINGS
-   { &EffectNoiseReduction::Settings::mOldSensitivity,
-     -20.0, 20.0, 4000, wxT("%.2f"), false,
-	 WX3_STRING_FIX(wxTRANSLATE("Sensiti&vity (dB):")), WX3_STRING_FIX(wxTRANSLATE("Old Sensitivity")) },
-   // add here
-=======
    const wxString textBoxCaption_;  wxString textBoxCaption() const { return wxGetTranslation(textBoxCaption_); }
    const wxString sliderName_;  wxString sliderName() const { return wxGetTranslation(sliderName_); }
 
@@ -1521,7 +1493,6 @@
          -20.0, 20.0, 4000, wxT("%.2f"), false,
          wxTRANSLATE("Sensiti&vity (dB):"), wxTRANSLATE("Old Sensitivity") },
          // add here
->>>>>>> 4cb52192
 #endif
    };
 
